--- conflicted
+++ resolved
@@ -415,24 +415,12 @@
       for (int n = 0, y = cell.y; y < cell.y + cell.height; y++) {
         if (!monitor.notifyProgress(n, numPixels))
           return null;
-<<<<<<< HEAD
-
-        y0      = y / h;
-        y1      = (y + 1) / h;
-
-        for (int x = cell.x; x < cell.x + cell.width; x++, n++) {
-
-          x0    = x / w;
-          x1    = (x + 1) / w;
-
-=======
         y0 = y / h;
         y1 = (y + 1) / h;
 
         for (int x = cell.x; x < cell.x + cell.width; x++, n++) {
           x0 = x / w;
           x1 = (x + 1) / w;
->>>>>>> bdf0a806
           bounds  = new Box2(x0, y0, x1, y1);
 
           pixel = pixelShader.shadePixel(bounds);
