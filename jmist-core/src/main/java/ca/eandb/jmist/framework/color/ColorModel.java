--- conflicted
+++ resolved
@@ -48,25 +48,17 @@
  */
 public interface ColorModel extends Serializable {
 
-<<<<<<< HEAD
-  /** A <code>Spectrum</code> representing the absense of light. */
-  Spectrum getBlack();
-
-  /** A <code>Spectrum</code> representing unit reflectance. */
-  Spectrum getWhite();
-=======
   /**
    * A <code>Spectrum</code> representing the absense of light.
    * @return A <code>Spectrum</code> representing the absense of light.
    */
-  public abstract Spectrum getBlack();
+  Spectrum getBlack();
 
   /**
    * A <code>Spectrum</code> representing unit reflectance.
    * @return A <code>Spectrum</code> representing unit reflectance.
    */
-  public abstract Spectrum getWhite();
->>>>>>> e3621393
+  Spectrum getWhite();
 
   /**
    * Creates a <code>Spectrum</code> approximating an RGB triple.
@@ -189,16 +181,11 @@
    */
   Raster createRaster(int width, int height);
 
-<<<<<<< HEAD
-  /** The number of channels for colors in this <code>ColorModel</code>. */
-  int getNumChannels();
-=======
   /**
    * The number of channels for colors in this <code>ColorModel</code>.
    * @return The number of channels for colors in this <code>ColorModel</code>.
    */
-  public abstract int getNumChannels();
->>>>>>> e3621393
+  int getNumChannels();
 
   /**
    * Gets a label for the specified channel.
