--- conflicted
+++ resolved
@@ -6,11 +6,7 @@
   <parent>
     <groupId>ca.eandb.jmist</groupId>
     <artifactId>jmist</artifactId>
-<<<<<<< HEAD
-    <version>0.1.0-SNAPSHOT</version>
-=======
     <version>0.1.2</version>
->>>>>>> e3621393
   </parent>
   <artifactId>jmist-core</artifactId>
   <name>${project.groupId}:${project.artifactId}</name>
